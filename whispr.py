#!/usr/bin/python3.9
from typing import (
    Optional,
    Any,
    Callable,
    cast,
)
from collections import defaultdict
from textwrap import dedent
<<<<<<< HEAD
from subprocess import Popen, PIPE, STDOUT
=======
>>>>>>> 7edb16e9
from functools import wraps
from asyncio.subprocess import PIPE
import asyncio
import pathlib
import json
import time
import sys
import logging
import requests
from bidict import bidict
import phonenumbers as pn
import requests


SERVER_NUMBER = open("server_number").read().strip()
<<<<<<< HEAD
SIGNAL_CLI = (
    f"./signal-cli-script -u {SERVER_NUMBER} --output=json stdio".split()
)
teli = json.load(open("teli"))
sms_number, token = teli["number"], teli["key"]
teli_number = "2513552706"
=======
SIGNAL_CLI = f"./signal-cli-script -u {SERVER_NUMBER} stdio --json".split()
>>>>>>> 7edb16e9

logging.basicConfig(
    level=logging.DEBUG, format="{levelname}: {message}", style="{"
)


def send_sms(source: str, destination: str, message_text: str) -> dict[str, str]:
    """
    Send SMS via teliapi.net call and returns the response
    """
    payload = {
        "source": source,
        "destination": destination,
        "message": message_text,
    }
    response = requests.post(
        "https://api.teleapi.net/sms/send?token=" + token,
        data=payload,
    )
    response_json = response.json()
    return response_json



class Reaction:
    def __init__(self, reaction: dict) -> None:
        assert reaction
        self.emoji = reaction["emoji"]
        self.author = reaction["targetAuthor"]
        self.ts = round(reaction["targetTimestamp"] / 1000)


class Message:
    """parses signal-cli output"""

    def __init__(self, wisp: "WhispererBase", envelope: dict) -> None:
<<<<<<< HEAD
        msg = envelope.get("dataMessage")
        if not msg:
            raise KeyError
        if not any(msg.get(k) for k in ("message", "reaction", "attachment")):
=======
        msg = envelope.get("dataMessage", {})
        if msg is None or not any(
            msg.get(k) for k in ("message", "reaction", "attachment")
        ):
>>>>>>> 7edb16e9
            raise KeyError
        self.sender: str = envelope["source"]
        self.sender_name = wisp.user_names.get(self.sender, self.sender)
        self.ts = round(msg["timestamp"] / 1000)
        self.full_text = self.text = msg.get("message", "")
        try:
            self.reaction: Optional[Reaction] = Reaction(msg.get("reaction"))
        except (AssertionError, KeyError):
            self.reaction = None
        self.attachments = [
            str(wisp.attachments_dir / attachment["id"])
            for attachment in msg.get("attachments", [])
        ]
        self.group_info = envelope.get("groupInfo")
        self.reactions: dict[str, str] = {}
        self.command: Optional[str] = None
        self.tokens: Optional[list[str]] = None
        if self.sender in wisp.user_callbacks:
            self.tokens = self.text.split(" ")
        elif self.text and self.text.startswith("/"):
            command, *self.tokens = self.text.split(" ")
            self.command = command[1:]  # remove /
            self.text = " ".join(self.tokens)

        self.arg1 = self.tokens[0] if self.tokens else None

    def __repr__(self) -> str:
        return f"<{self.sender_name}: {self.full_text}>"

    def as_dict(self) -> dict:
        return {
            attr: getattr(self, attr)
            for attr in ("text", "sender", "sender_name", "command", "ts")
        }


Callback = Callable[[Message], Optional[str]]


class Webhooks:
    def __init__(self) -> None:
        self.hooks: list[tuple[str, str]] = []

    def register_webhook(self, condition: str, address: str) -> None:
        logging.warning(f"adding webhook: {condition} to {address}")
        self.hooks.append((condition, address))

    def event(self, msg: Message) -> None:
        for condition, address in self.hooks:
            if condition in ("all", msg.command, msg.sender):
                requests.post(address, data=msg.as_dict())


class WhispererBase:
    """
    handles communicating with signal-cli; sending messages; registering
    callbacks; routing received messages to callbacks, commands, or do_default;
    blocking and unblocking; new users; and the /name and /help commands
    """

    def __init__(self, fname: str = "users.json") -> None:
        self.fname = fname
        self.user_callbacks: dict[str, Callback] = {}
        # ...messages[timestamp][user] = msg
<<<<<<< HEAD
        self.received_messages: dict[int, dict[str, Message]] = defaultdict(dict)
        self.sent_messages: dict[int, dict[str, Message]] = defaultdict(dict)
        self.groupid_to_person: bidict[str, str] = bidict()
        self.pending_captureds: list[str] = []

    # it's like this so it can be mocked out in tests
    Popen = Popen
=======
        self.received_messages: Dict[int, Dict[str, Message]] = defaultdict(dict)
        self.sent_messages: Dict[int, Dict[str, Message]] = defaultdict(dict)
        # it's like this so it can be mocked out in tests
        self.signal_proc: asyncio.subprocess.Process
        self.webhooks = Webhooks()
>>>>>>> 7edb16e9

    def __enter__(self) -> "WhispererBase":
        try:
            user_names, followers, blocked = json.load(open(self.fname))
        except FileNotFoundError:
            logging.info("didn't find saved user data")
            user_names, followers, blocked = [{}, {}, []]
        try:
            self.admins = json.load(open("admins"))
        except FileNotFoundError:
            self.admins = []
        self.user_names = cast(bidict, {})  # tell pylint it's subscriptable
        self.user_names = bidict(user_names)
        self.followers = defaultdict(list, followers)
        self.blocked: set[str] = set(blocked)
        self.attachments_dir = (
            pathlib.Path.home() / ".local/share/signal-cli/attachments"
        )
<<<<<<< HEAD
        self.signal_proc = self.Popen(
            SIGNAL_CLI, stdin=PIPE, stdout=PIPE, stderr=STDOUT
        )
        logging.info("started signal-cli process")
=======

>>>>>>> 7edb16e9
        return self

    def __exit__(self, _: Any, value: Any, traceback: Any) -> None:
        json.dump(
            [dict(self.user_names), self.followers, list(self.blocked)],
            open(self.fname, "w"),
        )
        logging.info("dumped user data to %s", self.fname)
        self.signal_proc.terminate()
        logging.info("terminated signal-cli process")

    def signal_line(self, command: dict) -> None:
        assert self.signal_proc.stdin
        line = json.dumps(command).encode("utf-8") + b"\n"
        self.signal_proc.stdin.write(line)
        self.signal_proc.stdin.flush()
        print(line)

    def do_default(self, msg: Message) -> None:
        raise NotImplementedError

    def do_help(self, msg: Message) -> str:
        """
        /help [command]. see the documentation for command, or all commands
        """
        if msg.arg1:
            try:
                doc = getattr(self, f"do_{msg.arg1}").__doc__
                if doc:
                    return dedent(doc).strip()
                return f"{msg.arg1} isn't documented, sorry :("
            except AttributeError:
                return f"no such command '{msg.arg1}'"
        else:
            resp = "documented commands: " + ", ".join(
                name[3:]
                for name in dir(self)
                if name.startswith("do_")
                and not hasattr(getattr(self, name), "admin")
            )
        return resp

    def do_name(self, msg: Message) -> str:
        """/name [name]. set or change your name"""
        name = msg.arg1
        if not isinstance(name, str):
            return "missing name argument. usage: /name [name]"
        if name in self.user_names.inverse or name.endswith("proxied"):
            return (
                f"'{name}' is already taken, use /name to set a different name"
            )
        self.user_names[msg.sender] = name
        return f"other users will now see you as {name}"

    def register_callback(
        self, user: str, prompt: str, callback: Callable
    ) -> None:
        """
        sends prompt to user. the user's response will be dispatched to
        the given callback instead of the usual flow.
        if there's already a callback registered for this user, the prompt
        will only be sent after that callback is resolved.
        """
        assert user
        if user in self.user_callbacks:
            previous_callback = self.user_callbacks.pop(user)

            def callback_bundle(msg: Message) -> Optional[str]:
                """
                dispatches the user's response to the previous callback, then
                sends the prompt for the next callback and registers that
                """
                resp = previous_callback(msg)
                if resp:
                    self.send(user, resp)
                self.user_callbacks[user] = callback
                return prompt

            self.user_callbacks[user] = callback_bundle
        else:
            self.send(user, prompt)
            self.user_callbacks[user] = callback

    # maybe ideally really abstract out the specific messages and flow?

    def send(
        self,
        recipient: str,
        message: str,
        attachments: Optional[list[str]] = None,
        force: bool = False,
    ) -> None:
        """
        sends a message to recipient. if force is false, checks that the user
        hasn't blocked messages from whispr, and prompts new users for a name
        """
        assert self.signal_proc.stdin
        if force or recipient not in self.blocked and message:
            if not force and recipient not in self.user_names:
                self.user_names[recipient] = recipient
                self.send(
                    recipient,
                    "welcome to whispr, a social media that runs on signal. "
                    "text STOP or BLOCK to not receive messages. type /help "
                    "to view available commands.",
                )
                self.send(recipient, message)
                self.register_callback(
                    recipient, "what would you like to be called?", self.do_name
                )
            else:
<<<<<<< HEAD
                command: dict[str, Any] = dict(
=======
                command: Dict[str, Any] = dict(
>>>>>>> 7edb16e9
                    command="send",
                    recipient=[recipient],
                    message=message,
                )
                if attachments:
<<<<<<< HEAD
                    command["attachments"] = [attachments]
                self.signal_line(command)
=======
                    command["attachment"] = attachments
                self.signal_proc.stdin.write(
                    json.dumps(command).encode("utf-8") + b"\n"
                )
                # self.signal_proc.stdin.flush()
>>>>>>> 7edb16e9

    fib = [0, 1]
    for i in range(20):
        fib.append(fib[-2] + fib[-1])

    def receive_reaction(self, msg: Message) -> None:
        """
        route a reaction to the original message. if the number of reactions
        that message has is a fibonacci number, notify the message's author
        this is probably flakey, because signal only gives us timestamps and
        not message IDs
        """
        assert isinstance(msg.reaction, Reaction)
        react = msg.reaction
        logging.debug("reaction from %s targeting %s", msg.sender, react.ts)
        self.received_messages[msg.ts][msg.sender] = msg
        # stylistic choice to have less indents
        if react.author != SERVER_NUMBER or react.ts not in self.sent_messages:
            return

        target_msg = self.sent_messages[react.ts][msg.sender]
        logging.debug("found target message %s", target_msg.text)
        target_msg.reactions[msg.sender_name] = react.emoji
        logging.debug("reactions: %s", repr(target_msg.reactions))
        count = len(target_msg.reactions)
        if count not in self.fib:
            return

        logging.debug("sending reaction notif")
        # maybe only show reactions that haven't been shown before?
        notif = ", ".join(
            f"{name}: {react}" for name, react in target_msg.reactions.items()
        )
        self.send(
            target_msg.sender, f"reactions to '{target_msg.text}': {notif}"
        )

    def receive(self, msg: Message) -> None:
        """
        dispatch a received message to a command handler or do_default,
        handling basic SMS-style compliance
        """
        try:
            # if it's a group
            if msg.group_info and "groupId" in msg.group_info and msg.text:
                target = self.groupid_to_person[msg.group_info["groupId"]]
                send_sms(target, msg.text)
                #self.send(target, msg.text, force=True)
                print("sent to target")
                return
            if (
                msg.sender
                and msg.sender in self.groupid_to_person.inverse
                and msg.text
            ):
                command = {
                    "command": "send",
                    "message": msg.text,
                    "group": self.groupid_to_person.inverse[msg.sender],
                }
                self.signal_line(command)
                print("sent to group")
                return

            self.received_messages[msg.ts][msg.sender] = msg
            if msg.text and msg.text.lower() in ("stop", "block"):
                self.send(
                    msg.sender,
                    "i'll stop messaging you. "
                    "text START or UNBLOCK to resume texts",
                )
                self.blocked.add(msg.sender)
                return
            if msg.text and msg.text.lower() in ("start", "unblock"):
                if msg.sender in self.blocked:
                    self.blocked.remove(msg.sender)
                    self.send(msg.sender, "welcome back")
                    return
                self.send(msg.sender, "you weren't blocked")
                return
            logging.info(
                "%s: %s says %s", msg.ts, msg.sender_name, msg.full_text
            )
            if msg.sender in self.user_callbacks:
                resp: Optional[str] = self.user_callbacks.pop(msg.sender)(msg)
            elif msg.command:
                if hasattr(self, f"do_{msg.command}"):
                    self.webhooks.event(msg)
                    resp = getattr(self, f"do_{msg.command}")(msg)
                else:
                    resp = f"no such command '{msg.command}'"
            else:
                self.webhooks.event(msg)
                resp = self.do_default(msg)  # type: ignore
            if resp is not None:
                self.send(msg.sender, resp)
        except:
            self.send(
                msg.sender,
                "OOPSIE WOOPSIE!! Uwu We made a fucky wucky!!"
                "A wittle fucko boingo! The code monkeys at our headquarters "
                "are working VEWY HAWD to fix this!",
                # source: https://knowyourmeme.com/memes/oopsie-woopsie
            )
            raise

    async def run(self) -> None:
        """
        repeatedly reads json envelopes from signal-cli and massages the fields
        for receive_reaction and receive
        """
<<<<<<< HEAD
        assert self.signal_proc.stdout
        while 1:

            line = self.signal_proc.stdout.readline().decode("utf-8")
=======
        self.signal_proc: asyncio.Process = await asyncio.create_subprocess_exec(
            *SIGNAL_CLI, stdin=PIPE, stdout=PIPE, stderr=PIPE
        )
        logging.info("started signal-cli process")
        while True:
            line = (await self.signal_proc.stdout.readline()).decode("utf-8")
>>>>>>> 7edb16e9
            if not line.startswith("{"):
                logging.warning("signal-cli says: %s", line.strip())
                continue
            try:
                logging.info(line.strip())
                json_output = json.loads(line)
                if "group" in json_output:
                    captured = self.pending_captureds.pop()
                    self.groupid_to_person[json_output["group"]] = captured
                    json.dump(self.groupid_to_person.inverse, "number_to_groupid.json")
                msg = Message(self, json_output["envelope"])
                if msg.reaction:
                    self.receive_reaction(msg)
                else:
                    self.receive(msg)
            except KeyError:
                logging.warning("that wasn't a real datamessage")
            except json.JSONDecodeError:
                logging.error("couldn't decode that")


def takes_number(command: Callable) -> Callable:
    @wraps(command)  # keeps original name and docstring for /help
    def wrapped_command(self: WhispererBase, msg: Message) -> str:
        if msg.arg1 in self.user_names.inverse:
            target_number = self.user_names.inverse[msg.arg1]
            return command(self, msg, target_number)
        try:
            parsed = pn.parse(msg.arg1, None)
            assert pn.is_valid_number(parsed)
            target_number = pn.format_number(parsed, pn.PhoneNumberFormat.E164)
            return command(self, msg, target_number)
        except (pn.phonenumberutil.NumberParseException, AssertionError):
            return (
                f"{msg.arg1} doesn't look a valid number or user. "
                "did you include the country code?"
            )

    return wrapped_command


def admin(command: Callable) -> Callable:
    @wraps(command)
    def wrapped_command(self: WhispererBase, msg: Message) -> str:
        if msg.sender in self.admins:
            return command(self, msg)
        return "you must be an admin to use this command"

    wrapped_command.admin = True  # type: ignore
    return wrapped_command


def do_echo(msg: Message) -> str:
    """repeats what you say"""
    return msg.text


class Whisperer(WhispererBase):
    """
    defines the rest of the commands
    """

    def do_default(self, msg: Message) -> None:
        """send a message to your followers"""
        if msg.sender not in self.user_names:
            self.send(msg.sender, f"{msg.text} yourself")
            # ensures they'll get a welcome message
        else:
            name = self.user_names[msg.sender]
            for follower in self.followers[msg.sender]:
                self.sent_messages[round(time.time())][follower] = msg
                self.send(follower, f"{name}: {msg.text}", msg.attachments)
            # ideally react to the message indicating it was sent?

    do_echo = staticmethod(do_echo)

    @takes_number
    def do_mkgroup(self, msg: Message, target_number: str) -> str:
        """make a group to capture proxied DMs"""
        assert self.signal_proc.stdin
        create = {
            "command": "updateGroup",
            "member": [msg.sender],
            "name": f"{target_number} proxy",
        }
        self.signal_line(create)
        self.pending_captureds.append(target_number)
        # register a callback to capture the group id
        # then register infinite callbacks for messages from the target
        # and... check do_default for messages to a group that's a proxy
        return "made a group"

    @takes_number
    def do_follow(self, msg: Message, target_number: str) -> str:
        """/follow [number or name]. follow someone"""
        if msg.sender not in self.followers[target_number]:
            self.send(target_number, f"{msg.sender_name} has followed you")
            self.followers[target_number].append(msg.sender)
            # offer to follow back?
            return f"followed {msg.arg1}"
        return f"you're already following {msg.arg1}"

    @takes_number
    def do_invite(self, msg: Message, target_number: str) -> str:
        """
        /invite [number or name]. invite someone to follow you
        """
        if target_number not in self.followers[msg.sender]:
            self.register_callback(
                target_number,
                f"{msg.sender_name} invited you to follow them on whispr. "
                "text (y)es or (n)o to accept",
                self.create_response_callback(msg.sender),
            )
            return f"invited {msg.arg1}"
        return f"you're already following {msg.arg1}"

    def create_response_callback(self, inviter: str) -> Callback:
        inviter_name = self.user_names[inviter]

        def response_callback(msg: Message) -> str:
            response = msg.text.lower()
            if response in "yes":  # matches substrings!
                self.followers[inviter].append(msg.sender)
                return f"followed {inviter_name}"
            if response in "no":
                return f"didn't follow {inviter_name}"
            return (
                "that didn't look like a response. "
                f"not following {inviter_name} by default. if you do want to "
                f"follow them, text `/follow {inviter}` or "
                f"`/follow {inviter_name}`"
            )

        return response_callback

    def do_followers(self, msg: Message) -> str:
        """/followers. list your followers"""
        sender = msg.sender
        if sender in self.followers and self.followers[sender]:
            return ", ".join(
                self.user_names[number] for number in self.followers[sender]
            )
        return "you don't have any followers"

    def do_following(self, msg: Message) -> str:
        """/following. list who you follow"""
        sender = msg.sender
        following = ", ".join(
            self.user_names[number]
            for number, followers in self.followers.items()
            if sender in followers
        )
        if not following:
            return "you aren't following anyone"
        return following

    @takes_number
    def do_softblock(self, msg: Message, target_number: str) -> str:
        """/softblock [number or name]. removes someone from your followers"""
        if target_number not in self.followers[msg.sender]:
            return f"{msg.arg1} isn't following you"
        self.followers[msg.sender].remove(target_number)
        return f"softblocked {msg.arg1}"

    @takes_number
    def do_unfollow(self, msg: Message, target_number: str) -> str:
        """/unfollow [target_number or name]. unfollow someone"""
        if msg.sender not in self.followers[target_number]:
            return f"you aren't following {msg.arg1}"
        self.followers[target_number].remove(msg.sender)
        return f"unfollowed {msg.arg1}"

    @admin
    def do_proxy(self, msg: Message) -> str:
        """
        toggle proxy mode. write number:message pairs and whispr will send them
        for you. you'll receive messages from those number(s) until you leave
        proxy mode
        """
        proxied_name = msg.sender_name
        proxied = msg.sender
        # should be caught by the callback, but can fail on server restart
        assert not proxied_name.endswith("proxied")
        self.user_names[proxied] = proxied_name + "proxied"

        def response_callback(msg: Message) -> None:
            """
            send responses to the proxied user, re-registering this callback
            until that user stops being proxied
            """
            if self.user_names[proxied].endswith("proxied"):
                text = msg.sender_name + ": " + msg.text
                self.send(proxied, text, msg.attachments)
                self.register_callback(msg.sender, "", response_callback)
            else:
                self.receive(msg)

        def proxy_callback(msg: Message) -> Optional[str]:
            """
            parse responses as recipient:message to be forwarded
            recipients' responses will be sent back to the proxied user
            """
            if msg.text.startswith("/proxy"):
                self.user_names[proxied] = proxied_name
                return "exited proxy mode"
            target, proxied_message = msg.text.split(":", 1)
            self.send(target, proxied_message, msg.attachments, force=True)
            if self.user_callbacks.get(target, None) is not response_callback:
                self.register_callback(target, "", response_callback)
            self.register_callback(proxied, "sent", proxy_callback)
            return None

        if self.user_callbacks.get(proxied, None) is not proxy_callback:
            self.register_callback(proxied, "", proxy_callback)
        return "entered proxy mode"

    """
    @admin
    def do_debug(self, msg: Message) -> str:  # pylint: disable=no-self-use
        try:
            return str(eval(msg.text))  # pylint: disable=eval-used
        except Exception as e:  # pylint: disable=broad-except
            return str(e)
<<<<<<< HEAD
=======
    """
>>>>>>> 7edb16e9

    @admin
    @takes_number
    def do_forceinvite(self, msg: Message, target_number: str) -> str:
        if target_number in self.followers[msg.sender]:
            return f"{msg.arg1} is already following you"
        self.followers[msg.sender].append(target_number)
        self.send(target_number, f"you are now following {msg.sender_name}")
        return f"{msg.arg1} is now following you"


<<<<<<< HEAD
=======
whisperer = Whisperer()
>>>>>>> 7edb16e9
# dissappearing messages
# emoji?


async def flask_handler() -> None:
    flask = await asyncio.subprocess.create_subprocess_exec(
        sys.executable, "listener.py", stdout=PIPE
    )
    try:
        while True:
            line = (await flask.stdout.readline()).decode("utf-8").strip()
            try:
                event = json.loads(line)
                if event["action"] == "send":
                    whisperer.send(event["recipient"], event["message"])
                elif event["action"] == "register webhook":
                    whisperer.webhooks.register_webhook(
                        event["condition"], event["address"]
                    )
            except json.JSONDecodeError:
                if line:
                    print(line)
               # logging.warning("flask: %s", line)
            # except KeyError:
            #    logging.warning("flask keyerror: %s", line)
    finally:
        flask.terminate()
        print("flask terminated")


async def main() -> None:
    with whisperer:
        await asyncio.gather(whisperer.run(), flask_handler())


if __name__ == "__main__":
    asyncio.run(main())<|MERGE_RESOLUTION|>--- conflicted
+++ resolved
@@ -7,10 +7,7 @@
 )
 from collections import defaultdict
 from textwrap import dedent
-<<<<<<< HEAD
 from subprocess import Popen, PIPE, STDOUT
-=======
->>>>>>> 7edb16e9
 from functools import wraps
 from asyncio.subprocess import PIPE
 import asyncio
@@ -22,20 +19,14 @@
 import requests
 from bidict import bidict
 import phonenumbers as pn
-import requests
-
 
 SERVER_NUMBER = open("server_number").read().strip()
-<<<<<<< HEAD
 SIGNAL_CLI = (
     f"./signal-cli-script -u {SERVER_NUMBER} --output=json stdio".split()
 )
 teli = json.load(open("teli"))
 sms_number, token = teli["number"], teli["key"]
 teli_number = "2513552706"
-=======
-SIGNAL_CLI = f"./signal-cli-script -u {SERVER_NUMBER} stdio --json".split()
->>>>>>> 7edb16e9
 
 logging.basicConfig(
     level=logging.DEBUG, format="{levelname}: {message}", style="{"
@@ -72,17 +63,10 @@
     """parses signal-cli output"""
 
     def __init__(self, wisp: "WhispererBase", envelope: dict) -> None:
-<<<<<<< HEAD
         msg = envelope.get("dataMessage")
         if not msg:
             raise KeyError
         if not any(msg.get(k) for k in ("message", "reaction", "attachment")):
-=======
-        msg = envelope.get("dataMessage", {})
-        if msg is None or not any(
-            msg.get(k) for k in ("message", "reaction", "attachment")
-        ):
->>>>>>> 7edb16e9
             raise KeyError
         self.sender: str = envelope["source"]
         self.sender_name = wisp.user_names.get(self.sender, self.sender)
@@ -147,21 +131,14 @@
         self.fname = fname
         self.user_callbacks: dict[str, Callback] = {}
         # ...messages[timestamp][user] = msg
-<<<<<<< HEAD
         self.received_messages: dict[int, dict[str, Message]] = defaultdict(dict)
         self.sent_messages: dict[int, dict[str, Message]] = defaultdict(dict)
         self.groupid_to_person: bidict[str, str] = bidict()
         self.pending_captureds: list[str] = []
 
-    # it's like this so it can be mocked out in tests
-    Popen = Popen
-=======
-        self.received_messages: Dict[int, Dict[str, Message]] = defaultdict(dict)
-        self.sent_messages: Dict[int, Dict[str, Message]] = defaultdict(dict)
         # it's like this so it can be mocked out in tests
         self.signal_proc: asyncio.subprocess.Process
         self.webhooks = Webhooks()
->>>>>>> 7edb16e9
 
     def __enter__(self) -> "WhispererBase":
         try:
@@ -180,14 +157,7 @@
         self.attachments_dir = (
             pathlib.Path.home() / ".local/share/signal-cli/attachments"
         )
-<<<<<<< HEAD
-        self.signal_proc = self.Popen(
-            SIGNAL_CLI, stdin=PIPE, stdout=PIPE, stderr=STDOUT
-        )
-        logging.info("started signal-cli process")
-=======
-
->>>>>>> 7edb16e9
+
         return self
 
     def __exit__(self, _: Any, value: Any, traceback: Any) -> None:
@@ -299,26 +269,14 @@
                     recipient, "what would you like to be called?", self.do_name
                 )
             else:
-<<<<<<< HEAD
                 command: dict[str, Any] = dict(
-=======
-                command: Dict[str, Any] = dict(
->>>>>>> 7edb16e9
                     command="send",
                     recipient=[recipient],
                     message=message,
                 )
                 if attachments:
-<<<<<<< HEAD
                     command["attachments"] = [attachments]
                 self.signal_line(command)
-=======
-                    command["attachment"] = attachments
-                self.signal_proc.stdin.write(
-                    json.dumps(command).encode("utf-8") + b"\n"
-                )
-                # self.signal_proc.stdin.flush()
->>>>>>> 7edb16e9
 
     fib = [0, 1]
     for i in range(20):
@@ -406,12 +364,10 @@
                 resp: Optional[str] = self.user_callbacks.pop(msg.sender)(msg)
             elif msg.command:
                 if hasattr(self, f"do_{msg.command}"):
-                    self.webhooks.event(msg)
                     resp = getattr(self, f"do_{msg.command}")(msg)
                 else:
                     resp = f"no such command '{msg.command}'"
             else:
-                self.webhooks.event(msg)
                 resp = self.do_default(msg)  # type: ignore
             if resp is not None:
                 self.send(msg.sender, resp)
@@ -430,19 +386,12 @@
         repeatedly reads json envelopes from signal-cli and massages the fields
         for receive_reaction and receive
         """
-<<<<<<< HEAD
-        assert self.signal_proc.stdout
-        while 1:
-
-            line = self.signal_proc.stdout.readline().decode("utf-8")
-=======
         self.signal_proc: asyncio.Process = await asyncio.create_subprocess_exec(
             *SIGNAL_CLI, stdin=PIPE, stdout=PIPE, stderr=PIPE
         )
         logging.info("started signal-cli process")
         while True:
             line = (await self.signal_proc.stdout.readline()).decode("utf-8")
->>>>>>> 7edb16e9
             if not line.startswith("{"):
                 logging.warning("signal-cli says: %s", line.strip())
                 continue
@@ -664,13 +613,10 @@
     @admin
     def do_debug(self, msg: Message) -> str:  # pylint: disable=no-self-use
         try:
-            return str(eval(msg.text))  # pylint: disable=eval-used
+            return eval(msg.text)  # pylint: disable=eval-used
         except Exception as e:  # pylint: disable=broad-except
             return str(e)
-<<<<<<< HEAD
-=======
-    """
->>>>>>> 7edb16e9
+    """
 
     @admin
     @takes_number
@@ -682,10 +628,7 @@
         return f"{msg.arg1} is now following you"
 
 
-<<<<<<< HEAD
-=======
 whisperer = Whisperer()
->>>>>>> 7edb16e9
 # dissappearing messages
 # emoji?
 
